--- conflicted
+++ resolved
@@ -8,11 +8,7 @@
 		<content type="string" default="off"  />
 		<shortdesc lang="en">Fencing action</shortdesc>
 	</parameter>
-<<<<<<< HEAD
-	<parameter name="auth-url" unique="0" required="0">
-=======
 	<parameter name="auth-url" unique="0" required="0" deprecated="1">
->>>>>>> 288ecb25
 		<getopt mixed="-k, --auth-url=[url]" />
 		<content type="string" default=""  />
 		<shortdesc lang="en">Keystone Admin Auth URL</shortdesc>
