#!@PYTHON@ -tt

import sys
import time
import atexit
import logging
import requests.exceptions

sys.path.append("@FENCEAGENTSLIBDIR@")
from fencing import *
from fencing import fail_usage, is_executable, run_command, run_delay

#BEGIN_VERSION_GENERATION
RELEASE_VERSION="4.0.11"
BUILD_DATE="(built Wed Nov 12 06:33:38 EST 2014)"
REDHAT_COPYRIGHT="Copyright (C) Red Hat, Inc. 2004-2010 All rights reserved."
#END_VERSION_GENERATION

override_status = ""
nova = None

EVACUABLE_TAG = "evacuable"
TRUE_TAGS = ['true']

def get_power_status(_, options):
	global override_status

	status = "unknown"
	logging.debug("get action: " + options["--action"])

	if len(override_status):
		logging.debug("Pretending we're " + override_status)
		return override_status

	if nova:
		try:
			services = nova.services.list(host=options["--plug"])
			for service in services:
				logging.debug("Status of %s is %s" % (service.binary, service.state))
				if service.binary == "nova-compute":
					if service.state == "up":
						status = "on"
					elif service.state == "down":
						status = "off"
					else:
						logging.debug("Unknown status detected from nova: " + service.state)
					break
		except ConnectionError as err:
			logging.warning("Nova connection failed: " + str(err))
	return status

# NOTE(sbauza); We mimic the host-evacuate module since it's only a contrib
# module which is not stable
def _server_evacuate(server, on_shared_storage):
	success = False
	error_message = ""
	try:
		logging.debug("Resurrecting instance: %s" % server)
		(response, dictionary) = nova.servers.evacuate(server=server, on_shared_storage=on_shared_storage)

		if response == None:
			error_message = "No response while evacuating instance"
		elif response.status_code == 200:
			success = True
			error_message = response.reason
		else:
			error_message = response.reason

	except Exception as e:
		error_message = "Error while evacuating instance: %s" % e

	return {
		"uuid": server,
		"accepted": success,
		"reason": error_message,
		}

def _is_server_evacuable(server, evac_flavors, evac_images):
	if server.flavor.get('id') in evac_flavors:
		return True
	if server.image.get('id') in evac_images:
		return True
	logging.debug("Instance %s is not evacuable" % server.image.get('id'))
	return False

def _get_evacuable_flavors():
	result = []
	flavors = nova.flavors.list()
	# Since the detailed view for all flavors doesn't provide the extra specs,
	# we need to call each of the flavor to get them.
	for flavor in flavors:
		if flavor.get_keys().get(EVACUABLE_TAG).strip().lower() in TRUE_TAGS:
			result.append(flavor.id)
	return result

def _get_evacuable_images():
	result = []
	images = nova.images.list(detailed=True)
	for image in images:
		if hasattr(image, 'metadata'):
			if image.metadata.get(EVACUABLE_TAG).strip.lower() in TRUE_TAGS:
				result.append(image.id)
	return result

def _host_evacuate(options):
	result = True
	servers = nova.servers.list(search_opts={'host': options["--plug"], 'all_tenants': 1 })
	if options["--instance-filtering"] == "False":
		logging.debug("Evacuating all images and flavors")
		evacuables = servers
	else:
		logging.debug("Filtering images and flavors")
		flavors = _get_evacuable_flavors()
		images = _get_evacuable_images()
		# Identify all evacuable servers
		evacuables = [server for server in servers
				if _is_server_evacuable(server, flavors, images)]

	if options["--no-shared-storage"] != "False":
		on_shared_storage = False
	else:
		on_shared_storage = True

	for server in evacuables:
		logging.debug("Processing %s" % server)
		if hasattr(server, 'id'):
			response = _server_evacuate(server.id, on_shared_storage)
			if response["accepted"]:
				logging.debug("Evacuated %s from %s: %s" %
					      (response["uuid"], options["--plug"], response["reason"]))
			else:
				logging.error("Evacuation of %s on %s failed: %s" %
					      (response["uuid"], options["--plug"], response["reason"]))
				result = False
		else:
			logging.error("Could not evacuate instance: %s" % server.to_dict())
			# Should a malformed instance result in a failed evacuation?
			# result = False
	return result

def set_attrd_status(host, status, options):
	logging.debug("Setting fencing status for %s to %s" % (host, status))
	run_command(options, "attrd_updater -p -n evacuate -Q -N %s -U %s" % (host, status))

def set_power_status(_, options):
	global override_status

	override_status = ""
	logging.debug("set action: " + options["--action"])

	if not nova:
		return

	if options["--action"] == "on":
		if get_power_status(_, options) == "on":
			# Forcing the service back up in case it was disabled
			nova.services.enable(options["--plug"], 'nova-compute')
			try:
				# Forcing the host back up
				nova.services.force_down(
					options["--plug"], "nova-compute", force_down=False)
			except Exception as e:
				# In theory, if foce_down=False fails, that's for the exact
				# same possible reasons that below with force_down=True
				# eg. either an incompatible version or an old client.
				# Since it's about forcing back to a default value, there is
				# no real worries to just consider it's still okay even if the
				# command failed
				logging.info("Exception from attempt to force "
					      "host back up via nova API: "
					      "%s: %s" % (e.__class__.__name__, e))
		else:
			# Pretend we're 'on' so that the fencing library doesn't loop forever waiting for the node to boot
			override_status = "on"
		return

	try:
		nova.services.force_down(
			options["--plug"], "nova-compute", force_down=True)
	except Exception as e:
		# Something went wrong when we tried to force the host down.
		# That could come from either an incompatible API version
		# eg. UnsupportedVersion or VersionNotFoundForAPIMethod
		# or because novaclient is old and doesn't include force_down yet
		# eg. AttributeError
		# In that case, fallbacking to wait for Nova to catch the right state.

		logging.error("Exception from attempt to force host down via nova API: "
			      "%s: %s" % (e.__class__.__name__, e))
		# need to wait for nova to update its internal status or we
		# cannot call host-evacuate
		while get_power_status(_, options) != "off":
			# Loop forever if need be.
			#
			# Some callers (such as Pacemaker) will have a timer
			# running and kill us if necessary
			logging.debug("Waiting for nova to update it's internal state for %s" % options["--plug"])
			time.sleep(1)

	if not _host_evacuate(options):
		sys.exit(1)

	return


def fix_domain(options):
	domains = {}
	last_domain = None

	if nova:
		# Find it in nova

		hypervisors = nova.hypervisors.list()
		for hypervisor in hypervisors:
			shorthost = hypervisor.hypervisor_hostname.split('.')[0]

			if shorthost == hypervisor.hypervisor_hostname:
				# Nova is not using FQDN 
				calculated = ""
			else:
				# Compute nodes are named as FQDN, strip off the hostname
				calculated = hypervisor.hypervisor_hostname.replace(shorthost+".", "")

			domains[calculated] = shorthost

			if calculated == last_domain:
				# Avoid complaining for each compute node with the same name
				# One hopes they don't appear interleaved as A.com B.com A.com B.com
				logging.debug("Calculated the same domain from: %s" % hypervisor.hypervisor_hostname)

			elif options.has_key("--domain") and options["--domain"] == calculated:
				# Supplied domain name is valid 
				return

			elif options.has_key("--domain"):
				# Warn in case nova isn't available at some point
				logging.warning("Supplied domain '%s' does not match the one calculated from: %s"
					      % (options["--domain"], hypervisor.hypervisor_hostname))

			last_domain = calculated

	if len(domains) == 0 and not options.has_key("--domain"):
		logging.error("Could not calculate the domain names used by compute nodes in nova")

	elif len(domains) == 1 and not options.has_key("--domain"):
		options["--domain"] = last_domain

	elif len(domains) == 1:
		logging.error("Overriding supplied domain '%s' does not match the one calculated from: %s"
			      % (options["--domain"], hypervisor.hypervisor_hostname))
		options["--domain"] = last_domain

	elif len(domains) > 1:
		logging.error("The supplied domain '%s' did not match any used inside nova: %s"
			      % (options["--domain"], repr(domains)))
		sys.exit(1)

def fix_plug_name(options):
	if options["--action"] == "list":
		return

	if not options.has_key("--plug"):
		return

	fix_domain(options)
	short_plug = options["--plug"].split('.')[0]
	logging.debug("Checking target '%s' against calculated domain '%s'"% (options["--plug"], calculated))

	if not options.has_key("--domain"):
		# Nothing supplied and nova not available... what to do... nothing
		return

	elif options["--domain"] == "":
		# Ensure any domain is stripped off since nova isn't using FQDN
		options["--plug"] = short_plug

	elif options["--plug"].find(options["--domain"]):
		# Plug already contains the domain, don't re-add 
		return

	else:
		# Add the domain to the plug
		options["--plug"] = short_plug + "." + options["--domain"]

def get_plugs_list(_, options):
	result = {}

	if nova:
		hypervisors = nova.hypervisors.list()
		for hypervisor in hypervisors:
			longhost = hypervisor.hypervisor_hostname
			shorthost = longhost.split('.')[0]
			result[longhost] = ("", None)
			result[shorthost] = ("", None)
	return result


def define_new_opts():
	all_opt["endpoint-type"] = {
		"getopt" : "e:",
		"longopt" : "endpoint-type",
		"help" : "-e, --endpoint-type=[endpoint] Nova Endpoint type (publicURL, internalURL, adminURL)",
		"required" : "0",
		"shortdesc" : "Nova Endpoint type",
		"default" : "internalURL",
		"order": 1,
	}
	all_opt["tenant-name"] = {
		"getopt" : "t:",
		"longopt" : "tenant-name",
		"help" : "-t, --tenant-name=[tenant]     Keystone Admin Tenant",
		"required" : "0",
		"shortdesc" : "Keystone Admin Tenant",
		"default" : "",
		"order": 1,
	}
	all_opt["auth-url"] = {
		"getopt" : "k:",
		"longopt" : "auth-url",
		"help" : "-k, --auth-url=[tenant]        Keystone Admin Auth URL",
		"required" : "0",
		"shortdesc" : "Keystone Admin Auth URL",
		"default" : "",
		"order": 1,
	}
	all_opt["region-name"] = {
		"getopt" : "",
		"longopt" : "region-name",
		"help" : "--region-name=[region]         Region Name",
		"required" : "0",
		"shortdesc" : "Region Name",
		"default" : "",
		"order": 1,
	}
	all_opt["insecure"] = {
		"getopt" : "",
		"longopt" : "insecure",
		"help" : "--insecure                     Explicitly allow agent to perform \"insecure\" TLS (https) requests",
		"required" : "0",
		"shortdesc" : "Allow Insecure TLS Requests",
		"default" : "False",
		"order": 2,
	}
	all_opt["domain"] = {
		"getopt" : "d:",
		"longopt" : "domain",
		"help" : "-d, --domain=[string]          DNS domain in which hosts live, useful when the cluster uses short names and nova uses FQDN",
		"required" : "0",
		"shortdesc" : "DNS domain in which hosts live",
		"order": 5,
	}
	all_opt["record-only"] = {
		"getopt" : "r:",
		"longopt" : "record-only",
		"help" : "--record-only                  Record the target as needing evacuation but as yet do not intiate it",
		"required" : "0",
		"shortdesc" : "Only record the target as needing evacuation",
		"default" : "False",
		"order": 5,
	}
	all_opt["instance-filtering"] = {
		"getopt" : "",
		"longopt" : "instance-filtering",
		"help" : "--instance-filtering           Only evacuate instances create from images and flavors with evacuable=true",
		"required" : "0",
		"shortdesc" : "Only evacuate flagged instances",
		"default" : "False",
		"order": 5,
	}
	all_opt["no-shared-storage"] = {
		"getopt" : "",
		"longopt" : "no-shared-storage",
		"help" : "--no-shared-storage            Disable functionality for shared storage",
		"required" : "0",
		"shortdesc" : "Disable functionality for dealing with shared storage",
		"default" : "False",
		"order": 5,
	}

def main():
	global override_status
	global nova
	atexit.register(atexit_handler)

	device_opt = ["login", "passwd", "tenant-name", "auth-url", "fabric_fencing", "on_target",
		"no_login", "no_password", "port", "domain", "no-shared-storage", "endpoint-type",
		"record-only", "instance-filtering", "insecure", "region-name"]
	define_new_opts()
	all_opt["shell_timeout"]["default"] = "180"

	options = check_input(device_opt, process_input(device_opt))

	docs = {}
	docs["shortdesc"] = "Fence agent for the automatic resurrection of OpenStack compute instances"
	docs["longdesc"] = "Used to tell Nova that compute nodes are down and to reschedule flagged instances"
	docs["vendorurl"] = ""

	show_docs(options, docs)

	run_delay(options)

	try:
		from novaclient import client as nova_client
	except ImportError:
		fail_usage("nova not found or not accessible")

<<<<<<< HEAD
	# Potentially we should make this a pacemaker feature
	if options["--action"] != "list" and options["--domain"] != "" and "--plug" in options:
		options["--plug"] = options["--plug"] + "." + options["--domain"]
=======
	fix_plug_name(options)
>>>>>>> 60761be5

	if options["--record-only"] in [ "2", "Disabled", "disabled" ]:
		sys.exit(0)

	elif options["--record-only"] in [ "1", "True", "true", "Yes", "yes"]:
		if options["--action"] == "on":
			set_attrd_status(options["--plug"], "no", options)
			sys.exit(0)

		elif options["--action"] in ["off", "reboot"]:
			set_attrd_status(options["--plug"], "yes", options)
			sys.exit(0)

		elif options["--action"] in ["monitor", "status"]:
			sys.exit(0)

	# The first argument is the Nova client version
	nova = nova_client.Client('2',
		options["--username"],
		options["--password"],
		options["--tenant-name"],
		options["--auth-url"],
		insecure=options["--insecure"],
		region_name=options["--region-name"],
		endpoint_type=options["--endpoint-type"])

	if options["--action"] in ["off", "reboot"]:
		# Pretend we're 'on' so that the fencing library will always call set_power_status(off)
		override_status = "on"

	if options["--action"] == "on":
		# Pretend we're 'off' so that the fencing library will always call set_power_status(on)
		override_status = "off"

	result = fence_action(None, options, set_power_status, get_power_status, get_plugs_list, None)
	sys.exit(result)

if __name__ == "__main__":
	main()<|MERGE_RESOLUTION|>--- conflicted
+++ resolved
@@ -404,13 +404,7 @@
 	except ImportError:
 		fail_usage("nova not found or not accessible")
 
-<<<<<<< HEAD
-	# Potentially we should make this a pacemaker feature
-	if options["--action"] != "list" and options["--domain"] != "" and "--plug" in options:
-		options["--plug"] = options["--plug"] + "." + options["--domain"]
-=======
 	fix_plug_name(options)
->>>>>>> 60761be5
 
 	if options["--record-only"] in [ "2", "Disabled", "disabled" ]:
 		sys.exit(0)
