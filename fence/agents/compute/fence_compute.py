#!@PYTHON@ -tt

import sys
import time
import atexit
import logging
import inspect
import requests.exceptions

sys.path.append("@FENCEAGENTSLIBDIR@")
from fencing import *
from fencing import fail_usage, is_executable, run_command, run_delay

override_status = ""

EVACUABLE_TAG = "evacuable"
TRUE_TAGS = ['true']

def get_power_status(connection, options):

	if len(override_status):
		logging.debug("Pretending we're " + override_status)
		return override_status

	status = "unknown"
	logging.debug("get action: " + options["--action"])

	if connection:
		try:
			services = connection.services.list(host=options["--plug"], binary="nova-compute")
			for service in services:
				logging.debug("Status of %s on %s is %s, %s" % (service.binary, options["--plug"], service.state, service.status))
				if service.state == "up" and service.status == "enabled":
					# Up and operational
					status = "on"
					
				elif service.state == "down" and service.status == "disabled":
					# Down and fenced
					status = "off"

				elif service.state == "down":
					# Down and requires fencing
					status = "failed"

				elif service.state == "up":
					# Up and requires unfencing
					status = "running"
				else:
					logging.warning("Unknown status detected from nova for %s: %s, %s" % (options["--plug"], service.state, service.status))
					status = "%s %s" % (service.state, service.status)
				break
		except requests.exception.ConnectionError as err:
			logging.warning("Nova connection failed: " + str(err))
	logging.debug("Final status of %s is %s" % (options["--plug"], status))
	return status

def get_power_status_simple(connection, options):
	status = get_power_status(connection, options)
	if status in [ "off" ]:
		return status
	return "on"

def set_attrd_status(host, status, options):
	logging.debug("Setting fencing status for %s to %s" % (host, status))
	run_command(options, "attrd_updater -p -n evacuate -Q -N %s -U %s" % (host, status))

def get_attrd_status(host, options):
	(status, pipe_stdout, pipe_stderr) = run_command(options, "attrd_updater -p -n evacuate -Q -N %s" % (host))
	fields = pipe_stdout.split('"')
	if len(fields) > 6:
		return fields[5]
	logging.debug("Got %s: o:%s e:%s n:%d" % (status, pipe_stdout, pipe_stderr, len(fields)))
	return ""

def set_power_status_on(connection, options):
	# Wait for any evacuations to complete
	while True:
		current = get_attrd_status(options["--plug"], options)
		if current in ["no", ""]:
			logging.info("Evacuation complete for: %s '%s'" % (options["--plug"], current))
			break
		else:
			logging.info("Waiting for %s to complete evacuations: %s" % (options["--plug"], current))
			time.sleep(2)

	status = get_power_status(connection, options)
	# Should we do it for 'failed' too?
	if status in [ "off", "running", "failed" ]:
		try:
			# Forcing the host back up
			logging.info("Forcing nova-compute back up on "+options["--plug"])
			connection.services.force_down(options["--plug"], "nova-compute", force_down=False)
			logging.info("Forced nova-compute back up on "+options["--plug"])
		except Exception as e:
			# In theory, if force_down=False fails, that's for the exact
			# same possible reasons that below with force_down=True
			# eg. either an incompatible version or an old client.
			# Since it's about forcing back to a default value, there is
			# no real worries to just consider it's still okay even if the
			# command failed
			logging.warn("Exception from attempt to force "
				      "host back up via nova API: "
				      "%s: %s" % (e.__class__.__name__, e))

		# Forcing the service back up in case it was disabled
		logging.info("Enabling nova-compute on "+options["--plug"])
		connection.services.enable(options["--plug"], 'nova-compute')

		# Pretend we're 'on' so that the fencing library doesn't loop forever waiting for the node to boot
		override_status = "on"
	elif status not in ["on"]:
		# Not safe to unfence, don't waste time looping to see if the status changes to "on"
		options["--power-timeout"] = "0"

def set_power_status_off(connection, options):
	status = get_power_status(connection, options)
	if status in [ "off" ]:
		return

	connection.services.disable(options["--plug"], 'nova-compute')
	try:
		# Until 2.53
		connection.services.force_down(
			options["--plug"], "nova-compute", force_down=True)
	except Exception as e:
		# Something went wrong when we tried to force the host down.
		# That could come from either an incompatible API version
		# eg. UnsupportedVersion or VersionNotFoundForAPIMethod
		# or because novaclient is old and doesn't include force_down yet
		# eg. AttributeError
		# In that case, fallbacking to wait for Nova to catch the right state.

		logging.error("Exception from attempt to force host down via nova API: "
			      "%s: %s" % (e.__class__.__name__, e))
		# need to wait for nova to update its internal status or we
		# cannot call host-evacuate
		while get_power_status(connection, options) not in ["off"]:
			# Loop forever if need be.
			#
			# Some callers (such as Pacemaker) will have a timer
			# running and kill us if necessary
			logging.debug("Waiting for nova to update its internal state for %s" % options["--plug"])
			time.sleep(1)

	set_attrd_status(options["--plug"], "yes", options)

def set_power_status(connection, options):
	global override_status

	override_status = ""
	logging.debug("set action: " + options["--action"])

	if not connection:
		return

	if options["--action"] in ["off", "reboot"]:
		set_power_status_off(connection, options)
	else:
		set_power_status_on(connection, options)
	logging.debug("set action passed: " + options["--action"])
	sys.exit(0)

def fix_domain(connection, options):
	domains = {}
	last_domain = None

	if connection:
		# Find it in nova

		services = connection.services.list(binary="nova-compute")
		for service in services:
			shorthost = service.host.split('.')[0]

			if shorthost == service.host:
				# Nova is not using FQDN 
				calculated = ""
			else:
				# Compute nodes are named as FQDN, strip off the hostname
				calculated = service.host.replace(shorthost+".", "")

			if calculated == last_domain:
				# Avoid complaining for each compute node with the same name
				# One hopes they don't appear interleaved as A.com B.com A.com B.com
				logging.debug("Calculated the same domain from: %s" % service.host)
				continue

			domains[calculated] = service.host
			last_domain = calculated

			if "--domain" in options and options["--domain"] != calculated:
				# Warn in case nova isn't available at some point
				logging.warning("Supplied domain '%s' does not match the one calculated from: %s"
					      % (options["--domain"], service.host))

	if len(domains) == 0 and "--domain" not in options:
		logging.error("Could not calculate the domain names used by compute nodes in nova")

	elif len(domains) == 1 and "--domain" not in options:
		options["--domain"] = last_domain

	elif len(domains) == 1 and options["--domain"] != last_domain:
		logging.error("Overriding supplied domain '%s' as it does not match the one calculated from: %s"
			      % (options["--domain"], domains[last_domain]))
		options["--domain"] = last_domain

	elif len(domains) > 1:
		logging.error("The supplied domain '%s' did not match any used inside nova: %s"
			      % (options["--domain"], repr(domains)))
		sys.exit(1)

	return last_domain

def fix_plug_name(connection, options):
	if options["--action"] == "list":
		return

	if "--plug" not in options:
		return

	calculated = fix_domain(connection, options)
	if calculated is None or "--domain" not in options:
		# Nothing supplied and nova not available... what to do... nothing
		return

	short_plug = options["--plug"].split('.')[0]
	logging.debug("Checking target '%s' against calculated domain '%s'"% (options["--plug"], calculated))

	if options["--domain"] == "":
		# Ensure any domain is stripped off since nova isn't using FQDN
		options["--plug"] = short_plug

	elif options["--plug"].endswith(options["--domain"]):
		# Plug already uses the domain, don't re-add
		return

	else:
		# Add the domain to the plug
		options["--plug"] = short_plug + "." + options["--domain"]

def get_plugs_list(connection, options):
	result = {}

	if connection:
		services = connection.services.list(binary="nova-compute")
		for service in services:
			longhost = service.host
			shorthost = longhost.split('.')[0]
			result[longhost] = ("", None)
			result[shorthost] = ("", None)
	return result

def create_nova_connection(options):
	nova = None

	try:
		from novaclient import client
		from novaclient.exceptions import NotAcceptable
	except ImportError:
		fail_usage("Nova not found or not accessible")

	from keystoneauth1 import loading
	from keystoneauth1 import session
	from keystoneclient import discover

	# Prefer the oldest and strip the leading 'v'
	keystone_versions = discover.available_versions(options["--auth-url"])
	keystone_version = keystone_versions[0]['id'][1:]
	kwargs = dict(
		auth_url=options["--auth-url"],
		username=options["--username"],
		password=options["--password"]
		)

	if discover.version_match("2", keystone_version):
		kwargs["tenant_name"] = options["--tenant-name"]

	elif discover.version_match("3", keystone_version):
		kwargs["project_name"] = options["--tenant-name"]
		kwargs["user_domain_name"] = options["--user-domain"]
		kwargs["project_domain_name"] = options["--project-domain"]

	loader = loading.get_plugin_loader('password')
	keystone_auth = loader.load_from_options(**kwargs)
	keystone_session = session.Session(auth=keystone_auth, verify=(not options["--insecure"]))

	nova_versions = [ "2.11", "2" ]
	for version in nova_versions:
		clientargs = inspect.getargspec(client.Client).varargs
		# Some versions of Openstack prior to Ocata only
		# supported positional arguments for username,
		# password, and tenant.
		#
		# Versions since Ocata only support named arguments.
		#
		# So we need to use introspection to figure out how to
		# create a Nova client.
		#
		# Happy days
		#
		if clientargs:
			# OSP < 11
			# ArgSpec(args=['version', 'username', 'password', 'project_id', 'auth_url'],
			#	 varargs=None,
			#	 keywords='kwargs', defaults=(None, None, None, None))
			nova = client.Client(version,
					     None, # User
					     None, # Password
					     None, # Tenant
					     None, # Auth URL
					     insecure=options["--insecure"],
					     region_name=options["--region-name"],
					     endpoint_type=options["--endpoint-type"],
					     session=keystone_session, auth=keystone_auth,
					     http_log_debug=options.has_key("--verbose"))
		else:
			# OSP >= 11
			# ArgSpec(args=['version'], varargs='args', keywords='kwargs', defaults=None)
			nova = client.Client(version,
					     region_name=options["--region-name"],
					     endpoint_type=options["--endpoint-type"],
					     session=keystone_session, auth=keystone_auth,
					     http_log_debug=options.has_key("--verbose"))

		try:
			nova.hypervisors.list()
			return nova

		except NotAcceptable as e:
			logging.warning(e)

		except Exception as e:
			logging.warning("Nova connection failed. %s: %s" % (e.__class__.__name__, e))

	logging.warning("Couldn't obtain a supported connection to nova, tried: %s\n" % repr(versions))
	return None

def define_new_opts():
	all_opt["endpoint_type"] = {
		"getopt" : "e:",
		"longopt" : "endpoint-type",
		"help" : "-e, --endpoint-type=[endpoint] Nova Endpoint type (publicURL, internalURL, adminURL)",
		"required" : "0",
		"shortdesc" : "Nova Endpoint type",
		"default" : "internalURL",
		"order": 1,
	}
	all_opt["tenant_name"] = {
		"getopt" : "t:",
		"longopt" : "tenant-name",
		"help" : "-t, --tenant-name=[name]       Keystone v2 Tenant or v3 Project Name",
		"required" : "0",
		"shortdesc" : "Keystone Admin Tenant or v3 Project",
		"default" : "",
		"order": 1,
	}
<<<<<<< HEAD
	all_opt["user-domain"] = {
		"getopt" : "u:",
		"longopt" : "user-domain",
		"help" : "-u, --user-domain=[name]       Keystone v3 User Domain",
		"required" : "0",
		"shortdesc" : "Keystone v3 User Domain",
		"default" : "Default",
		"order": 2,
	}
	all_opt["project-domain"] = {
		"getopt" : "P:",
		"longopt" : "project-domain",
		"help" : "-d, --project-domain=[name]    Keystone v3 Project Domain",
		"required" : "0",
		"shortdesc" : "Keystone v3 Project Domain",
		"default" : "Default",
		"order": 2,
	}
	all_opt["auth-url"] = {
=======
	all_opt["auth_url"] = {
>>>>>>> 333d12c3
		"getopt" : "k:",
		"longopt" : "auth-url",
		"help" : "-k, --auth-url=[url]           Keystone Admin Auth URL",
		"required" : "0",
		"shortdesc" : "Keystone Admin Auth URL",
		"default" : "",
		"order": 1,
	}
	all_opt["region_name"] = {
		"getopt" : "",
		"longopt" : "region-name",
		"help" : "--region-name=[region]         Region Name",
		"required" : "0",
		"shortdesc" : "Region Name",
		"default" : "",
		"order": 1,
	}
	all_opt["insecure"] = {
		"getopt" : "",
		"longopt" : "insecure",
		"help" : "--insecure                     Explicitly allow agent to perform \"insecure\" TLS (https) requests",
		"required" : "0",
		"shortdesc" : "Allow Insecure TLS Requests",
		"default" : "False",
		"order": 2,
	}
	all_opt["compute-domain"] = {
		"getopt" : "d:",
		"longopt" : "domain",
		"help" : "-d, --domain=[string]          DNS domain in which hosts live, useful when the cluster uses short names and nova uses FQDN",
		"required" : "0",
		"shortdesc" : "DNS domain in which hosts live",
		"order": 5,
	}
	all_opt["record_only"] = {
		"getopt" : "r:",
		"longopt" : "record-only",
		"help" : "--record-only                  Record the target as needing evacuation but as yet do not intiate it",
		"required" : "0",
		"shortdesc" : "Only record the target as needing evacuation",
		"default" : "False",
		"order": 5,
	}
	all_opt["instance_filtering"] = {
		"getopt" : "",
		"longopt" : "instance-filtering",
		"help" : "--instance-filtering           Allow instances created from images and flavors with evacuable=true to be evacuated (or all if no images/flavors have been tagged)",
		"required" : "0",
		"shortdesc" : "Allow instances to be evacuated",
		"default" : "True",
		"order": 5,
	}
	all_opt["no_shared_storage"] = {
		"getopt" : "",
		"longopt" : "no-shared-storage",
		"help" : "--no-shared-storage            Disable functionality for shared storage",
		"required" : "0",
		"shortdesc" : "Disable functionality for dealing with shared storage",
		"default" : "False",
		"order": 5,
	}

def set_multi_power_fn(connection, options, set_power_fn, get_power_fn, retry_attempts=1):
	for _ in range(retry_attempts):
		set_power_fn(connection, options)
		time.sleep(int(options["--power-wait"]))

		for _ in range(int(options["--power-timeout"])):
			if get_power_fn(connection, options) != options["--action"]:
				time.sleep(1)
			else:
				return True
	return False

def main():
	global override_status
	atexit.register(atexit_handler)

<<<<<<< HEAD
	device_opt = ["login", "passwd", "tenant-name", "auth-url", "fabric_fencing",
		      "no_login", "no_password", "port", "compute-domain", "project-domain", "user-domain",
                      "no-shared-storage", "endpoint-type", "record-only", "instance-filtering", "insecure",
                      "region-name"]
=======
	device_opt = ["login", "passwd", "tenant_name", "auth_url", "fabric_fencing",
		"no_login", "no_password", "port", "domain", "no_shared_storage", "endpoint_type",
		"record_only", "instance_filtering", "insecure", "region_name"]
>>>>>>> 333d12c3
	define_new_opts()
	all_opt["shell_timeout"]["default"] = "180"

	options = check_input(device_opt, process_input(device_opt))

	docs = {}
	docs["shortdesc"] = "Fence agent for the automatic resurrection of OpenStack compute instances"
	docs["longdesc"] = "Used to tell Nova that compute nodes are down and to reschedule flagged instances"
	docs["vendorurl"] = ""

	show_docs(options, docs)

	if options["--record-only"] in [ "2", "Disabled", "disabled" ]:
		sys.exit(0)

	run_delay(options)

	logging.debug("Running "+options["--action"])
	connection = create_nova_connection(options)

	if options["--action"] in ["off", "on", "reboot", "status"]:
		fix_plug_name(connection, options)


	if options["--action"] in ["reboot"]:
		options["--action"]="off"

	if options["--action"] in ["off", "on"]:
		# No status first, call our own version
		result = not set_multi_power_fn(connection, options, set_power_status, get_power_status_simple,
						1 + int(options["--retry-on"]))
	elif options["--action"] in ["monitor"]:
		result = 0
	else:
		result = fence_action(connection, options, set_power_status, get_power_status_simple, get_plugs_list, None)

	logging.debug("Result for "+options["--action"]+": "+repr(result))
	if result == None:
		result = 0
	sys.exit(result)

if __name__ == "__main__":
	main()<|MERGE_RESOLUTION|>--- conflicted
+++ resolved
@@ -353,7 +353,6 @@
 		"default" : "",
 		"order": 1,
 	}
-<<<<<<< HEAD
 	all_opt["user-domain"] = {
 		"getopt" : "u:",
 		"longopt" : "user-domain",
@@ -372,10 +371,7 @@
 		"default" : "Default",
 		"order": 2,
 	}
-	all_opt["auth-url"] = {
-=======
 	all_opt["auth_url"] = {
->>>>>>> 333d12c3
 		"getopt" : "k:",
 		"longopt" : "auth-url",
 		"help" : "-k, --auth-url=[url]           Keystone Admin Auth URL",
@@ -454,16 +450,9 @@
 	global override_status
 	atexit.register(atexit_handler)
 
-<<<<<<< HEAD
-	device_opt = ["login", "passwd", "tenant-name", "auth-url", "fabric_fencing",
+	device_opt = ["login", "passwd", "tenant_name", "auth_url", "fabric_fencing",
 		      "no_login", "no_password", "port", "compute-domain", "project-domain", "user-domain",
-                      "no-shared-storage", "endpoint-type", "record-only", "instance-filtering", "insecure",
-                      "region-name"]
-=======
-	device_opt = ["login", "passwd", "tenant_name", "auth_url", "fabric_fencing",
-		"no_login", "no_password", "port", "domain", "no_shared_storage", "endpoint_type",
-		"record_only", "instance_filtering", "insecure", "region_name"]
->>>>>>> 333d12c3
+		      "no_shared_storage", "endpoint_type", "record_only", "instance_filtering", "insecure", "region_name"]
 	define_new_opts()
 	all_opt["shell_timeout"]["default"] = "180"
 
